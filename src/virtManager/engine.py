--- conflicted
+++ resolved
@@ -66,7 +66,7 @@
         if len(self.connections.keys()) == 0:
             gtk.main_quit()
 
-    def _connect_cancelled(self, connect):
+	    def _connect_cancelled(self, connect):
         self.windowConnect = None
         if len(self.connections.keys()) == 0:
             gtk.main_quit()
@@ -217,14 +217,6 @@
                                             gtk.STOCK_SAVE, gtk.RESPONSE_ACCEPT),
                                            None)
             self.fcdialog.set_do_overwrite_confirmation(True)
-<<<<<<< HEAD
-=======
-            # also set up the progress bar now
-            self.pbar_glade = gtk.glade.XML(self.get_config().get_glade_file(), "vmm-save-progress")
-            self.pbar_win = self.pbar_glade.get_widget("vmm-save-progress")
-            self.pbar_win.hide()
-
->>>>>>> ed0271b1
             response = self.fcdialog.run()
             self.fcdialog.hide()
             if(response == gtk.RESPONSE_ACCEPT):
